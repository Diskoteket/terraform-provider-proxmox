--- conflicted
+++ resolved
@@ -43,21 +43,12 @@
 
 func testAccResourceContainerCreateConfig(isTemplate bool) string {
 	return fmt.Sprintf(`
-<<<<<<< HEAD
-// resource "proxmox_virtual_environment_download_file" "ubuntu_container_template" {
-// 	content_type = "vztmpl"
-// 	datastore_id = "local"
-// 	node_name    = "pve"
-// 	url = "http://download.proxmox.com/images/system/ubuntu-20.04-standard_20.04-1_amd64.tar.gz"
-// }
-=======
 resource "proxmox_virtual_environment_download_file" "ubuntu_container_template" {
 	content_type = "vztmpl"
 	datastore_id = "local"
 	node_name    = "pve"
 	url = "http://download.proxmox.com/images/system/ubuntu-23.04-standard_23.04-1_amd64.tar.zst"
 }
->>>>>>> 861d6098
 resource "proxmox_virtual_environment_container" "test_container" {
   node_name = "%s"
   vm_id     = 1100
@@ -68,11 +59,11 @@
     size         = 8
   }
 
-//   description = <<-EOT
-//     my
-//     description
-//     value
-//   EOT
+  description = <<-EOT
+    my
+    description
+    value
+  EOT
 
   initialization {
     hostname = "test"
@@ -89,13 +80,7 @@
   }
 
   operating_system {
-<<<<<<< HEAD
-	# TODO: this file needs to be upload to PVE first
-	//template_file_id = proxmox_virtual_environment_download_file.ubuntu_container_template.id
-    template_file_id = "local:vztmpl/ubuntu-20.04-standard_20.04-1_amd64.tar.gz"
-=======
 	template_file_id = proxmox_virtual_environment_download_file.ubuntu_container_template.id
->>>>>>> 861d6098
     type             = "ubuntu"
   }
 }
@@ -106,7 +91,7 @@
 	t.Helper()
 
 	return resource.ComposeTestCheckFunc(
-		// resource.TestCheckResourceAttr(accTestContainerName, "description", "my\ndescription\nvalue\n"),
+		resource.TestCheckResourceAttr(accTestContainerName, "description", "my\ndescription\nvalue\n"),
 		func(*terraform.State) error {
 			err := getNodesClient().Container(1100).WaitForContainerStatus(context.Background(), "running", 10, 1)
 			require.NoError(t, err, "container did not start")
