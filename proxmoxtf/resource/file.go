/*
 * This Source Code Form is subject to the terms of the Mozilla Public
 * License, v. 2.0. If a copy of the MPL was not distributed with this
 * file, You can obtain one at https://mozilla.org/MPL/2.0/.
 */

package resource

import (
	"bytes"
	"context"
	"crypto/sha256"
	"crypto/tls"
	"fmt"
	"io"
	"net/http"
	"net/url"
	"os"
	"path/filepath"
	"regexp"
	"sort"
	"strings"
	"time"

	"github.com/bpg/terraform-provider-proxmox/proxmoxtf/resource/ssh"

	"github.com/google/uuid"
	"github.com/hashicorp/go-cty/cty"
	"github.com/hashicorp/terraform-plugin-log/tflog"
	"github.com/hashicorp/terraform-plugin-sdk/v2/diag"
	"github.com/hashicorp/terraform-plugin-sdk/v2/helper/schema"
	"golang.org/x/exp/slices"

	"github.com/bpg/terraform-provider-proxmox/proxmox/api"
	"github.com/bpg/terraform-provider-proxmox/proxmox/ssh"
	"github.com/bpg/terraform-provider-proxmox/proxmoxtf"
	"github.com/bpg/terraform-provider-proxmox/proxmoxtf/resource/validator"
	"github.com/bpg/terraform-provider-proxmox/utils"
)

const (
	dvResourceVirtualEnvironmentFileContentType        = ""
	dvResourceVirtualEnvironmentFileSourceFileChanged  = false
	dvResourceVirtualEnvironmentFileSourceFileChecksum = ""
	dvResourceVirtualEnvironmentFileSourceFileFileName = ""
	dvResourceVirtualEnvironmentFileSourceFileInsecure = false
	dvResourceVirtualEnvironmentFileSourceFileMinTLS   = ""
	dvResourceVirtualEnvironmentFileOverwrite          = true
	dvResourceVirtualEnvironmentFileSourceRawResize    = 0
	dvResourceVirtualEnvironmentFileTimeoutUpload      = 1800

	mkResourceVirtualEnvironmentFileContentType          = "content_type"
	mkResourceVirtualEnvironmentFileDatastoreID          = "datastore_id"
	mkResourceVirtualEnvironmentFileFileModificationDate = "file_modification_date"
	mkResourceVirtualEnvironmentFileFileName             = "file_name"
	mkResourceVirtualEnvironmentFileFileSize             = "file_size"
	mkResourceVirtualEnvironmentFileFileTag              = "file_tag"
	mkResourceVirtualEnvironmentFileNodeName             = "node_name"
	mkResourceVirtualEnvironmentFileOverwrite            = "overwrite"
	mkResourceVirtualEnvironmentFileSourceFile           = "source_file"
	mkResourceVirtualEnvironmentFileSourceFilePath       = "path"
	mkResourceVirtualEnvironmentFileSourceFileChanged    = "changed"
	mkResourceVirtualEnvironmentFileSourceFileChecksum   = "checksum"
	mkResourceVirtualEnvironmentFileSourceFileFileName   = "file_name"
	mkResourceVirtualEnvironmentFileSourceFileInsecure   = "insecure"
	mkResourceVirtualEnvironmentFileSourceFileMinTLS     = "min_tls"
	mkResourceVirtualEnvironmentFileSourceRaw            = "source_raw"
	mkResourceVirtualEnvironmentFileSourceRawData        = "data"
	mkResourceVirtualEnvironmentFileSourceRawFileName    = "file_name"
	mkResourceVirtualEnvironmentFileSourceRawResize      = "resize"
	mkResourceVirtualEnvironmentFileTimeoutUpload        = "timeout_upload"
)

// File returns a resource that manages files on a node.
func File() *schema.Resource {
	return &schema.Resource{
		Schema: map[string]*schema.Schema{
			mkResourceVirtualEnvironmentFileContentType: {
				Type:             schema.TypeString,
				Description:      "The content type",
				Optional:         true,
				ForceNew:         true,
				Computed:         true,
				ValidateDiagFunc: validator.ContentType(),
			},
			mkResourceVirtualEnvironmentFileDatastoreID: {
				Type:        schema.TypeString,
				Description: "The datastore id",
				Required:    true,
				ForceNew:    true,
			},
			mkResourceVirtualEnvironmentFileFileModificationDate: {
				Type:        schema.TypeString,
				Description: "The file modification date",
				Computed:    true,
				ForceNew:    true,
			},
			mkResourceVirtualEnvironmentFileFileName: {
				Type:        schema.TypeString,
				Description: "The file name",
				Computed:    true,
			},
			mkResourceVirtualEnvironmentFileFileSize: {
				Type:        schema.TypeInt,
				Description: "The file size in bytes",
				Computed:    true,
				ForceNew:    true,
			},
			mkResourceVirtualEnvironmentFileFileTag: {
				Type:        schema.TypeString,
				Description: "The file tag",
				Computed:    true,
				ForceNew:    true,
			},
			mkResourceVirtualEnvironmentFileNodeName: {
				Type:        schema.TypeString,
				Description: "The node name",
				Required:    true,
				ForceNew:    true,
			},
			mkResourceVirtualEnvironmentFileSourceFile: {
				Type:        schema.TypeList,
				Description: "The source file",
				Optional:    true,
				ForceNew:    true,
				DefaultFunc: func() (interface{}, error) {
					return make([]interface{}, 1), nil
				},
				Elem: &schema.Resource{
					Schema: map[string]*schema.Schema{
						mkResourceVirtualEnvironmentFileSourceFilePath: {
							Type:        schema.TypeString,
							Description: "A path to a local file or a URL",
							Required:    true,
							ForceNew:    true,
						},
						mkResourceVirtualEnvironmentFileSourceFileChanged: {
							Type:        schema.TypeBool,
							Description: "Whether the source file has changed since the last run",
							Optional:    true,
							ForceNew:    true,
							Default:     dvResourceVirtualEnvironmentFileSourceFileChanged,
						},
						mkResourceVirtualEnvironmentFileSourceFileChecksum: {
							Type:        schema.TypeString,
							Description: "The SHA256 checksum of the source file",
							Optional:    true,
							ForceNew:    true,
							Default:     dvResourceVirtualEnvironmentFileSourceFileChecksum,
						},
						mkResourceVirtualEnvironmentFileSourceFileFileName: {
							Type:        schema.TypeString,
							Description: "The file name to use instead of the source file name",
							Optional:    true,
							ForceNew:    true,
							Default:     dvResourceVirtualEnvironmentFileSourceFileFileName,
						},
						mkResourceVirtualEnvironmentFileSourceFileInsecure: {
							Type:        schema.TypeBool,
							Description: "Whether to skip the TLS verification step for HTTPS sources",
							Optional:    true,
							ForceNew:    true,
							Default:     dvResourceVirtualEnvironmentFileSourceFileInsecure,
						},
						mkResourceVirtualEnvironmentFileSourceFileMinTLS: {
							Type: schema.TypeString,
							Description: "The minimum required TLS version for HTTPS sources." +
								"Supported values: `1.0|1.1|1.2|1.3`. Defaults to `1.3`.",
							Optional: true,
							ForceNew: true,
							Default:  dvResourceVirtualEnvironmentFileSourceFileMinTLS,
						},
					},
				},
				MaxItems: 1,
				MinItems: 0,
			},
			mkResourceVirtualEnvironmentFileSourceRaw: {
				Type:        schema.TypeList,
				Description: "The raw source",
				Optional:    true,
				ForceNew:    true,
				DefaultFunc: func() (interface{}, error) {
					return make([]interface{}, 1), nil
				},
				Elem: &schema.Resource{
					Schema: map[string]*schema.Schema{
						mkResourceVirtualEnvironmentFileSourceRawData: {
							Type:        schema.TypeString,
							Description: "The raw data",
							Required:    true,
							ForceNew:    true,
						},
						mkResourceVirtualEnvironmentFileSourceRawFileName: {
							Type:        schema.TypeString,
							Description: "The file name",
							Required:    true,
							ForceNew:    true,
						},
						mkResourceVirtualEnvironmentFileSourceRawResize: {
							Type:        schema.TypeInt,
							Description: "The number of bytes to resize the file to",
							Optional:    true,
							ForceNew:    true,
							Default:     dvResourceVirtualEnvironmentFileSourceRawResize,
						},
					},
				},
				MaxItems: 1,
				MinItems: 0,
			},
			mkResourceVirtualEnvironmentFileTimeoutUpload: {
				Type:        schema.TypeInt,
				Description: "Timeout for uploading ISO/VSTMPL files in seconds",
				Optional:    true,
				Default:     dvResourceVirtualEnvironmentFileTimeoutUpload,
			},
			mkResourceVirtualEnvironmentFileOverwrite: {
				Type:        schema.TypeBool,
				Description: "Whether to overwrite the file if it already exists",
				Optional:    true,
				Default:     dvResourceVirtualEnvironmentFileOverwrite,
			},
		},
		CreateContext: fileCreate,
		ReadContext:   fileRead,
		DeleteContext: fileDelete,
		UpdateContext: fileUpdate,
		Importer: &schema.ResourceImporter{
			StateContext: func(ctx context.Context, d *schema.ResourceData, i interface{}) ([]*schema.ResourceData, error) {
				node, volID, err := fileParseImportID(d.Id())
				if err != nil {
					return nil, err
				}

				d.SetId(volID.String())

				err = d.Set(mkResourceVirtualEnvironmentFileNodeName, node)
				if err != nil {
					return nil, fmt.Errorf("failed setting 'node_name' in state during import: %w", err)
				}

				err = d.Set(mkResourceVirtualEnvironmentFileDatastoreID, volID.datastoreID)
				if err != nil {
					return nil, fmt.Errorf("failed setting 'datastore_id' in state during import: %w", err)
				}

				err = d.Set(mkResourceVirtualEnvironmentFileContentType, volID.contentType)
				if err != nil {
					return nil, fmt.Errorf("failed setting 'content_type' in state during import: %w", err)
				}

				return []*schema.ResourceData{d}, nil
			},
		},
	}
}

type fileVolumeID struct {
	datastoreID string
	contentType string
	fileName    string
}

func (v fileVolumeID) String() string {
	return fmt.Sprintf("%s:%s/%s", v.datastoreID, v.contentType, v.fileName)
}

// fileParseVolumeID parses a volume ID in the format datastore_id:content_type/file_name.
func fileParseVolumeID(id string) (fileVolumeID, error) {
	parts := strings.SplitN(id, ":", 2)

	if len(parts) != 2 || parts[0] == "" || parts[1] == "" {
		return fileVolumeID{}, fmt.Errorf("unexpected format of ID (%s), expected datastore_id:content_type/file_name", id)
	}

	datastoreID := parts[0]

	parts = strings.SplitN(parts[1], "/", 2)

	if len(parts) != 2 || parts[0] == "" || parts[1] == "" {
		return fileVolumeID{}, fmt.Errorf("unexpected format of ID (%s), expected datastore_id:content_type/file_name", id)
	}

	contentType := parts[0]
	fileName := parts[1]

	return fileVolumeID{
		datastoreID: datastoreID,
		contentType: contentType,
		fileName:    fileName,
	}, nil
}

// fileParseImportID parses an import ID in the format node/datastore_id:content_type/file_name.
func fileParseImportID(id string) (string, fileVolumeID, error) {
	parts := strings.SplitN(id, "/", 2)

	if len(parts) != 2 || parts[0] == "" || parts[1] == "" {
		return "", fileVolumeID{},
			fmt.Errorf("unexpected format of ID (%s), expected node/datastore_id:content_type/file_name", id)
	}

	node := parts[0]

	volID, err := fileParseVolumeID(parts[1])
	if err != nil {
		return "", fileVolumeID{}, err
	}

	return node, volID, nil
}

func fileCreate(ctx context.Context, d *schema.ResourceData, m interface{}) diag.Diagnostics {
	var diags diag.Diagnostics

	contentType, dg := fileGetContentType(d)
	diags = append(diags, dg...)

	fileName, err := fileGetSourceFileName(d)
	diags = append(diags, diag.FromErr(err)...)

	if diags.HasError() {
		return diags
	}

	nodeName := d.Get(mkResourceVirtualEnvironmentFileNodeName).(string)
	datastoreID := d.Get(mkResourceVirtualEnvironmentFileDatastoreID).(string)

	config := m.(proxmoxtf.ProviderConfiguration)

	capi, err := config.GetClient()
	if err != nil {
		return diag.FromErr(err)
	}

	list, err := capi.Node(nodeName).Storage(datastoreID).ListDatastoreFiles(ctx)
	if err != nil {
		return diag.FromErr(err)
	}

	for _, file := range list {
		volumeID, e := fileParseVolumeID(file.VolumeID)
		if e != nil {
			tflog.Warn(ctx, "failed to parse volume ID", map[string]interface{}{
				"error": err,
			})

			continue
		}

		if volumeID.fileName == *fileName {
			if d.Get(mkResourceVirtualEnvironmentFileOverwrite).(bool) {
				diags = append(diags, diag.Diagnostic{
					Severity: diag.Warning,
					Summary:  fmt.Sprintf("the existing file %q has been overwritten by the resource", volumeID),
				})
			} else {
				return diag.Errorf("file %q already exists", volumeID)
			}
		}
	}

	sourceFile := d.Get(mkResourceVirtualEnvironmentFileSourceFile).([]interface{})
	sourceRaw := d.Get(mkResourceVirtualEnvironmentFileSourceRaw).([]interface{})

	sourceFilePathLocal := ""

	// Determine if both source_data and source_file is specified as this is not supported.
	if len(sourceFile) > 0 && len(sourceRaw) > 0 {
		diags = append(diags, diag.Errorf(
			"please specify \"%s.%s\" or \"%s\" - not both",
			mkResourceVirtualEnvironmentFileSourceFile,
			mkResourceVirtualEnvironmentFileSourceFilePath,
			mkResourceVirtualEnvironmentFileSourceRaw,
		)...)
	}

	if diags.HasError() {
		return diags
	}

	// Determine if we're dealing with raw file data or a reference to a file or URL.
	// In case of a URL, we must first download the file before proceeding.
	// This is due to lack of support for chunked transfers in the Proxmox VE API.
	if len(sourceFile) > 0 {
		sourceFileBlock := sourceFile[0].(map[string]interface{})
		sourceFilePath := sourceFileBlock[mkResourceVirtualEnvironmentFileSourceFilePath].(string)
		sourceFileChecksum := sourceFileBlock[mkResourceVirtualEnvironmentFileSourceFileChecksum].(string)
		sourceFileMinTLS := sourceFileBlock[mkResourceVirtualEnvironmentFileSourceFileMinTLS].(string)
		sourceFileInsecure := sourceFileBlock[mkResourceVirtualEnvironmentFileSourceFileInsecure].(bool)

		if fileIsURL(d) {
			tflog.Debug(ctx, "Downloading file from URL", map[string]interface{}{
				"url": sourceFilePath,
			})

			version, e := api.GetMinTLSVersion(sourceFileMinTLS)
			if e != nil {
				return diag.FromErr(e)
			}

			httpClient := http.Client{
				Transport: &http.Transport{
					TLSClientConfig: &tls.Config{
						MinVersion:         version,
						InsecureSkipVerify: sourceFileInsecure,
					},
				},
			}

			res, err := httpClient.Get(sourceFilePath)
			if err != nil {
				return diag.FromErr(err)
			}

			defer utils.CloseOrLogError(ctx)(res.Body)

			tempDownloadedFile, err := os.CreateTemp(config.TempDir(), "download")
			if err != nil {
				return diag.FromErr(err)
			}

			tempDownloadedFileName := tempDownloadedFile.Name()
			defer func(name string) {
				err := os.Remove(name)
				if err != nil {
					tflog.Error(ctx, "Failed to remove temporary file", map[string]interface{}{
						"error": err,
						"file":  name,
					})
				}
			}(tempDownloadedFileName)

			_, err = io.Copy(tempDownloadedFile, res.Body)
			diags = append(diags, diag.FromErr(err)...)
			err = tempDownloadedFile.Close()
			diags = append(diags, diag.FromErr(err)...)

			if diags.HasError() {
				return diags
			}

			sourceFilePathLocal = tempDownloadedFileName
		} else {
			sourceFilePathLocal = sourceFilePath
		}

		// Calculate the checksum of the source file now that it's available locally.
		if sourceFileChecksum != "" {
			file, err := os.Open(sourceFilePathLocal)
			if err != nil {
				return diag.FromErr(err)
			}

			h := sha256.New()
			_, err = io.Copy(h, file)
			diags = append(diags, diag.FromErr(err)...)
			err = file.Close()
			diags = append(diags, diag.FromErr(err)...)
			if diags.HasError() {
				return diags
			}

			calculatedChecksum := fmt.Sprintf("%x", h.Sum(nil))
			tflog.Debug(ctx, "Calculated checksum", map[string]interface{}{
				"source": sourceFilePath,
				"sha256": calculatedChecksum,
			})

			if sourceFileChecksum != calculatedChecksum {
				return diag.Errorf(
					"the calculated SHA256 checksum \"%s\" does not match source checksum \"%s\"",
					calculatedChecksum,
					sourceFileChecksum,
				)
			}
		}
	}

	//nolint:nestif
	if len(sourceRaw) > 0 {
		sourceRawBlock := sourceRaw[0].(map[string]interface{})
		sourceRawData := sourceRawBlock[mkResourceVirtualEnvironmentFileSourceRawData].(string)
		sourceRawResize := sourceRawBlock[mkResourceVirtualEnvironmentFileSourceRawResize].(int)

		if sourceRawResize > 0 {
			if len(sourceRawData) <= sourceRawResize {
				sourceRawData = fmt.Sprintf(fmt.Sprintf("%%-%dv", sourceRawResize), sourceRawData)
			} else {
				return diag.Errorf("cannot resize %d bytes to %d bytes", len(sourceRawData), sourceRawResize)
			}
		}

		tempRawFile, e := os.CreateTemp(config.TempDir(), "raw")
		if e != nil {
			return diag.FromErr(err)
		}

		tempRawFileName := tempRawFile.Name()
		_, err = io.Copy(tempRawFile, bytes.NewBufferString(sourceRawData))
		diags = append(diags, diag.FromErr(err)...)
		err = tempRawFile.Close()
		diags = append(diags, diag.FromErr(err)...)
		if diags.HasError() {
			return diags
		}

		defer func(name string) {
			err := os.Remove(name)
			if err != nil {
				tflog.Error(ctx, "Failed to remove temporary file", map[string]interface{}{
					"error": err,
					"file":  name,
				})
			}
		}(tempRawFileName)

		sourceFilePathLocal = tempRawFileName
	}

	// Open the source file for reading in order to upload it.
	file, err := os.Open(sourceFilePathLocal)
	if err != nil {
		return diag.FromErr(err)
	}

	defer func(file *os.File) {
		err := file.Close()
		if err != nil {
			tflog.Error(ctx, "Failed to close file", map[string]interface{}{
				"error": err,
			})
		}
	}(file)

	request := &api.FileUploadRequest{
		ContentType: *contentType,
		FileName:    *fileName,
		File:        file,
	}

	switch *contentType {
	case "iso", "vztmpl":
		uploadTimeout := d.Get(mkResourceVirtualEnvironmentFileTimeoutUpload).(int)

		_, err = capi.Node(nodeName).Storage(datastoreID).APIUpload(ctx, request, uploadTimeout, config.TempDir())
		if err != nil {
			diags = append(diags, diag.FromErr(err)...)
			return diags
		}
	default:
		// For all other content types, we need to upload the file to the node's
		// datastore using SFTP.
		datastore, err2 := capi.Storage().GetDatastore(ctx, datastoreID)
		if err2 != nil {
			return diag.Errorf("failed to get datastore: %s", err2)
		}

		if datastore.Path == nil || *datastore.Path == "" {
			return diag.Errorf("failed to determine the datastore path")
		}

		sort.Strings(datastore.Content)

		_, found := slices.BinarySearch(datastore.Content, *contentType)
		if !found {
			diags = append(diags, diag.Diagnostics{
				diag.Diagnostic{
					Severity: diag.Warning,
					Summary: fmt.Sprintf("the datastore %q does not support content type %q; supported content types are: %v",
						*datastore.Storage, *contentType, datastore.Content,
					),
				},
			}...)
		}

		// the temp directory is used to store the file on the node before moving it to the datastore
		// will be created if it does not exist
		tempFileDir := fmt.Sprintf("/tmp/tfpve/%s", uuid.NewString())

		err = capi.SSH().NodeUpload(ctx, nodeName, tempFileDir, request)
		if err != nil {
			diags = append(diags, diag.FromErr(err)...)
			return diags
		}

		// handle the case where the file is uploaded to a subdirectory of the datastore
		srcDir := tempFileDir
		dstDir := *datastore.Path

		if request.ContentType != "" {
			srcDir = tempFileDir + "/" + request.ContentType
			dstDir = *datastore.Path + "/" + request.ContentType
		}

		_, err := capi.SSH().ExecuteNodeCommands(ctx, nodeName, []string{
			// the `mv` command should be scoped to the specific directories in sudoers!
			fmt.Sprintf(`%s; try_sudo "mv %s/%s %s/%s" && rmdir %s && rmdir %s || echo`,
				ssh.TrySudo,
				srcDir, *fileName,
				dstDir, *fileName,
				srcDir,
				tempFileDir,
			),
		})
		if err != nil {
			if matches, e := regexp.MatchString(`cannot move .* Permission denied`, err.Error()); e == nil && matches {
<<<<<<< HEAD
				return diag.FromErr(ssh.NewErrSSHUserNoPermission(capi.SSH().Username()))
=======
				return diag.FromErr(ssh.NewErrUserHasNoPermission(capi.SSH().Username()))
>>>>>>> 861d6098
			}

			diags = append(diags, diag.Errorf("error moving file: %s", err.Error())...)

			return diags
		}
	}

	volID, di := fileGetVolumeID(d)
	diags = append(diags, di...)
	if diags.HasError() {
		return diags
	}

	d.SetId(volID.String())

	diags = append(diags, fileRead(ctx, d, m)...)

	if d.Id() == "" {
		diags = append(diags, diag.Errorf("failed to read file from %q", volID.String())...)
	}

	return diags
}

func fileGetContentType(d *schema.ResourceData) (*string, diag.Diagnostics) {
	contentType := d.Get(mkResourceVirtualEnvironmentFileContentType).(string)
	sourceFile := d.Get(mkResourceVirtualEnvironmentFileSourceFile).([]interface{})
	sourceRaw := d.Get(mkResourceVirtualEnvironmentFileSourceRaw).([]interface{})

	sourceFilePath := ""

	if len(sourceFile) > 0 {
		sourceFileBlock := sourceFile[0].(map[string]interface{})
		sourceFilePath = sourceFileBlock[mkResourceVirtualEnvironmentFileSourceFilePath].(string)
	} else if len(sourceRaw) > 0 {
		sourceRawBlock := sourceRaw[0].(map[string]interface{})
		sourceFilePath = sourceRawBlock[mkResourceVirtualEnvironmentFileSourceRawFileName].(string)
	} else {
		return nil, diag.Errorf(
			"missing argument \"%s.%s\" or \"%s\"",
			mkResourceVirtualEnvironmentFileSourceFile,
			mkResourceVirtualEnvironmentFileSourceFilePath,
			mkResourceVirtualEnvironmentFileSourceRaw,
		)
	}

	if contentType == "" {
		if strings.HasSuffix(sourceFilePath, ".tar.gz") ||
			strings.HasSuffix(sourceFilePath, ".tar.xz") {
			contentType = "vztmpl"
		} else {
			ext := strings.TrimLeft(strings.ToLower(filepath.Ext(sourceFilePath)), ".")

			switch ext {
			case "img", "iso":
				contentType = "iso"
			case "yaml", "yml":
				contentType = "snippets"
			}
		}

		if contentType == "" {
			return nil, diag.Errorf(
				"cannot determine the content type of source \"%s\" - Please manually define the \"%s\" argument",
				sourceFilePath,
				mkResourceVirtualEnvironmentFileContentType,
			)
		}
	}

	ctValidator := validator.ContentType()
	diags := ctValidator(contentType, cty.GetAttrPath(mkResourceVirtualEnvironmentFileContentType))

	return &contentType, diags
}

func fileGetSourceFileName(d *schema.ResourceData) (*string, error) {
	sourceFile := d.Get(mkResourceVirtualEnvironmentFileSourceFile).([]interface{})
	sourceRaw := d.Get(mkResourceVirtualEnvironmentFileSourceRaw).([]interface{})

	sourceFileFileName := ""
	sourceFilePath := ""

	if len(sourceFile) > 0 {
		sourceFileBlock := sourceFile[0].(map[string]interface{})
		sourceFileFileName = sourceFileBlock[mkResourceVirtualEnvironmentFileSourceFileFileName].(string)
		sourceFilePath = sourceFileBlock[mkResourceVirtualEnvironmentFileSourceFilePath].(string)
	} else if len(sourceRaw) > 0 {
		sourceRawBlock := sourceRaw[0].(map[string]interface{})
		sourceFileFileName = sourceRawBlock[mkResourceVirtualEnvironmentFileSourceRawFileName].(string)
	} else {
		return nil, fmt.Errorf(
			"missing argument \"%s.%s\"",
			mkResourceVirtualEnvironmentFileSourceFile,
			mkResourceVirtualEnvironmentFileSourceFilePath,
		)
	}

	if sourceFileFileName == "" {
		if fileIsURL(d) {
			downloadURL, err := url.ParseRequestURI(sourceFilePath)
			if err != nil {
				return nil, err
			}

			path := strings.Split(downloadURL.Path, "/")
			sourceFileFileName = path[len(path)-1]

			if sourceFileFileName == "" {
				return nil, fmt.Errorf(
					"failed to determine file name from the URL \"%s\"",
					sourceFilePath,
				)
			}
		} else {
			sourceFileFileName = filepath.Base(sourceFilePath)
		}
	}

	return &sourceFileFileName, nil
}

func fileGetVolumeID(d *schema.ResourceData) (fileVolumeID, diag.Diagnostics) {
	fileName, err := fileGetSourceFileName(d)
	if err != nil {
		return fileVolumeID{}, diag.FromErr(err)
	}

	datastoreID := d.Get(mkResourceVirtualEnvironmentFileDatastoreID).(string)
	contentType, diags := fileGetContentType(d)

	return fileVolumeID{
		datastoreID: datastoreID,
		contentType: *contentType,
		fileName:    *fileName,
	}, diags
}

func fileIsURL(d *schema.ResourceData) bool {
	sourceFile := d.Get(mkResourceVirtualEnvironmentFileSourceFile).([]interface{})
	sourceFilePath := ""

	if len(sourceFile) > 0 {
		sourceFileBlock := sourceFile[0].(map[string]interface{})
		sourceFilePath = sourceFileBlock[mkResourceVirtualEnvironmentFileSourceFilePath].(string)
	} else {
		return false
	}

	return strings.HasPrefix(sourceFilePath, "http://") ||
		strings.HasPrefix(sourceFilePath, "https://")
}

func fileRead(ctx context.Context, d *schema.ResourceData, m interface{}) diag.Diagnostics {
	config := m.(proxmoxtf.ProviderConfiguration)
	capi, err := config.GetClient()
	if err != nil {
		return diag.FromErr(err)
	}

	datastoreID := d.Get(mkResourceVirtualEnvironmentFileDatastoreID).(string)
	nodeName := d.Get(mkResourceVirtualEnvironmentFileNodeName).(string)
	sourceFile := d.Get(mkResourceVirtualEnvironmentFileSourceFile).([]interface{})

	list, err := capi.Node(nodeName).Storage(datastoreID).ListDatastoreFiles(ctx)
	if err != nil {
		return diag.FromErr(err)
	}

	readFileAttrs := readFile
	if fileIsURL(d) {
		readFileAttrs = readURL(capi.API().HTTP())
	}

	var diags diag.Diagnostics

	found := false
	for _, v := range list {
		if v.VolumeID == d.Id() {
			found = true

			volID, err := fileParseVolumeID(v.VolumeID)
			diags = append(diags, diag.FromErr(err)...)

			err = d.Set(mkResourceVirtualEnvironmentFileFileName, volID.fileName)
			diags = append(diags, diag.FromErr(err)...)

			err = d.Set(mkResourceVirtualEnvironmentFileContentType, v.ContentType)
			diags = append(diags, diag.FromErr(err)...)

			if len(sourceFile) == 0 {
				continue
			}

			sourceFileBlock := sourceFile[0].(map[string]interface{})
			sourceFilePath := sourceFileBlock[mkResourceVirtualEnvironmentFileSourceFilePath].(string)

			fileModificationDate, fileSize, fileTag, err := readFileAttrs(ctx, sourceFilePath)
			diags = append(diags, diag.FromErr(err)...)

			err = d.Set(mkResourceVirtualEnvironmentFileFileModificationDate, fileModificationDate)
			diags = append(diags, diag.FromErr(err)...)
			err = d.Set(mkResourceVirtualEnvironmentFileFileSize, fileSize)
			diags = append(diags, diag.FromErr(err)...)
			err = d.Set(mkResourceVirtualEnvironmentFileFileTag, fileTag)
			diags = append(diags, diag.FromErr(err)...)

			lastFileMD := d.Get(mkResourceVirtualEnvironmentFileFileModificationDate).(string)
			lastFileSize := int64(d.Get(mkResourceVirtualEnvironmentFileFileSize).(int))
			lastFileTag := d.Get(mkResourceVirtualEnvironmentFileFileTag).(string)

			// just to make the logic easier to read
			changed := false
			if lastFileMD != "" && lastFileSize != 0 && lastFileTag != "" {
				changed = lastFileMD != fileModificationDate || lastFileSize != fileSize || lastFileTag != fileTag
			}

			sourceFileBlock[mkResourceVirtualEnvironmentFileSourceFileChanged] = changed
			err = d.Set(mkResourceVirtualEnvironmentFileSourceFile, sourceFile)
			diags = append(diags, diag.FromErr(err)...)

			if diags.HasError() {
				return diags
			}
			return nil
		}
	}

	if !found {
		// an empty ID is used to signal that the resource does not exist when provider reads the state
		// back after creation, or on the state refresh.
		d.SetId("")
	}

	return nil
}

//nolint:nonamedreturns
func readFile(
	ctx context.Context,
	sourceFilePath string,
) (fileModificationDate string, fileSize int64, fileTag string, err error) {
	f, err := os.Open(sourceFilePath)
	if err != nil {
		return
	}

	defer func(f *os.File) {
		e := f.Close()
		if e != nil {
			tflog.Error(ctx, "failed to close the file", map[string]interface{}{
				"error": e.Error(),
			})
		}
	}(f)

	fileInfo, err := f.Stat()
	if err != nil {
		return
	}

	fileModificationDate = fileInfo.ModTime().UTC().Format(time.RFC3339)
	fileSize = fileInfo.Size()
	fileTag = fmt.Sprintf("%x-%x", fileInfo.ModTime().UTC().Unix(), fileInfo.Size())

	return fileModificationDate, fileSize, fileTag, nil
}

func readURL(
	httClient *http.Client,
) func(
	ctx context.Context,
	sourceFilePath string,
) (fileModificationDate string, fileSize int64, fileTag string, err error) {
	return func(
		ctx context.Context,
		sourceFilePath string,
<<<<<<< HEAD
	) (fileModificationDate string, fileSize int64, fileTag string, err error) {
		res, err := httClient.Head(sourceFilePath)
		if err != nil {
			return
		}

		defer utils.CloseOrLogError(ctx)(res.Body)

		fileSize = res.ContentLength
		httpLastModified := res.Header.Get("Last-Modified")

=======
	) (string, int64, string, error) {
		req, err := http.NewRequestWithContext(ctx, http.MethodHead, sourceFilePath, nil)
		if err != nil {
			return "", 0, "", fmt.Errorf("failed to create a new request: %w", err)
		}

		res, err := httClient.Do(req) //nolint:bodyclose
		if err != nil {
			return "", 0, "", fmt.Errorf("failed to HEAD the URL: %w", err)
		}

		defer utils.CloseOrLogError(ctx)(res.Body)

		fileModificationDate := ""
		fileSize := res.ContentLength
		fileTag := ""

		httpLastModified := res.Header.Get("Last-Modified")
>>>>>>> 861d6098
		if httpLastModified != "" {
			var timeParsed time.Time
			timeParsed, err = time.Parse(time.RFC1123, httpLastModified)

			if err != nil {
				timeParsed, err = time.Parse(time.RFC1123Z, httpLastModified)
				if err != nil {
<<<<<<< HEAD
					return
				}
			}

			fileModificationDate = timeParsed.UTC().Format(time.RFC3339)
		}

		httpTag := res.Header.Get("ETag")

		if httpTag != "" {
			httpTagParts := strings.Split(httpTag, "\"")

			if len(httpTagParts) > 1 {
				fileTag = httpTagParts[1]
			} else {
				fileTag = ""
			}
		} else {
			fileTag = ""
		}

		return
=======
					return fileModificationDate, fileSize, fileTag, fmt.Errorf("failed to parse Last-Modified header: %w", err)
				}
			}

			fileModificationDate = timeParsed.UTC().Format(time.RFC3339)
		}

		httpTag := res.Header.Get("ETag")
		if httpTag != "" {
			httpTagParts := strings.Split(httpTag, "\"")
			if len(httpTagParts) > 1 {
				fileTag = httpTagParts[1]
			}
		}

		return fileModificationDate, fileSize, fileTag, nil
>>>>>>> 861d6098
	}
}

func fileDelete(ctx context.Context, d *schema.ResourceData, m interface{}) diag.Diagnostics {
	config := m.(proxmoxtf.ProviderConfiguration)
	capi, err := config.GetClient()
	if err != nil {
		return diag.FromErr(err)
	}

	datastoreID := d.Get(mkResourceVirtualEnvironmentFileDatastoreID).(string)
	nodeName := d.Get(mkResourceVirtualEnvironmentFileNodeName).(string)

	err = capi.Node(nodeName).Storage(datastoreID).DeleteDatastoreFile(ctx, d.Id())

	if err != nil {
		if strings.Contains(err.Error(), "HTTP 404") {
			d.SetId("")
			return nil
		}

		return diag.FromErr(err)
	}

	d.SetId("")

	return nil
}

func fileUpdate(_ context.Context, _ *schema.ResourceData, _ interface{}) diag.Diagnostics {
	// a pass-through update function -- no actual resource update is needed / allowed
	// only the TF state is updated, for example, a timeout_upload attribute value
	return nil
}<|MERGE_RESOLUTION|>--- conflicted
+++ resolved
@@ -606,11 +606,7 @@
 		})
 		if err != nil {
 			if matches, e := regexp.MatchString(`cannot move .* Permission denied`, err.Error()); e == nil && matches {
-<<<<<<< HEAD
-				return diag.FromErr(ssh.NewErrSSHUserNoPermission(capi.SSH().Username()))
-=======
 				return diag.FromErr(ssh.NewErrUserHasNoPermission(capi.SSH().Username()))
->>>>>>> 861d6098
 			}
 
 			diags = append(diags, diag.Errorf("error moving file: %s", err.Error())...)
@@ -889,19 +885,6 @@
 	return func(
 		ctx context.Context,
 		sourceFilePath string,
-<<<<<<< HEAD
-	) (fileModificationDate string, fileSize int64, fileTag string, err error) {
-		res, err := httClient.Head(sourceFilePath)
-		if err != nil {
-			return
-		}
-
-		defer utils.CloseOrLogError(ctx)(res.Body)
-
-		fileSize = res.ContentLength
-		httpLastModified := res.Header.Get("Last-Modified")
-
-=======
 	) (string, int64, string, error) {
 		req, err := http.NewRequestWithContext(ctx, http.MethodHead, sourceFilePath, nil)
 		if err != nil {
@@ -918,9 +901,8 @@
 		fileModificationDate := ""
 		fileSize := res.ContentLength
 		fileTag := ""
-
 		httpLastModified := res.Header.Get("Last-Modified")
->>>>>>> 861d6098
+
 		if httpLastModified != "" {
 			var timeParsed time.Time
 			timeParsed, err = time.Parse(time.RFC1123, httpLastModified)
@@ -928,8 +910,7 @@
 			if err != nil {
 				timeParsed, err = time.Parse(time.RFC1123Z, httpLastModified)
 				if err != nil {
-<<<<<<< HEAD
-					return
+					return fileModificationDate, fileSize, fileTag, fmt.Errorf("failed to parse Last-Modified header: %w", err)
 				}
 			}
 
@@ -943,32 +924,10 @@
 
 			if len(httpTagParts) > 1 {
 				fileTag = httpTagParts[1]
-			} else {
-				fileTag = ""
-			}
-		} else {
-			fileTag = ""
-		}
-
-		return
-=======
-					return fileModificationDate, fileSize, fileTag, fmt.Errorf("failed to parse Last-Modified header: %w", err)
-				}
-			}
-
-			fileModificationDate = timeParsed.UTC().Format(time.RFC3339)
-		}
-
-		httpTag := res.Header.Get("ETag")
-		if httpTag != "" {
-			httpTagParts := strings.Split(httpTag, "\"")
-			if len(httpTagParts) > 1 {
-				fileTag = httpTagParts[1]
 			}
 		}
 
 		return fileModificationDate, fileSize, fileTag, nil
->>>>>>> 861d6098
 	}
 }
 
